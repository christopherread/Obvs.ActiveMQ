--- conflicted
+++ resolved
@@ -33,20 +33,12 @@
 
         public ActiveMQServiceEndpointProvider(string serviceName,
                                                string brokerUri, 
-<<<<<<< HEAD
-                                               IMessageSerializer serializer,
-                                               IMessageDeserializerFactory deserializerFactory,
-                                               List<Tuple<Type, AcknowledgementMode>> queueTypes, 
-                                               Func<Assembly, bool> assemblyFilter = null, 
-                                               Func<Type, bool> typeFilter = null)
-=======
                                                IMessageSerializer serializer, 
                                                IMessageDeserializerFactory deserializerFactory,
                                                List<Tuple<Type, AcknowledgementMode>> queueTypes, 
                                                Func<Assembly, bool> assemblyFilter = null, 
                                                Func<Type, bool> typeFilter = null,
                                                Lazy<IConnection> sharedConnection = null)
->>>>>>> 2fd1a8c1
             : base(serviceName)
         {
             _serializer = serializer;
